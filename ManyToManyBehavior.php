<?php
/**
 * Created by PhpStorm.
 * User: Vitaly Voskobovich
 * Date: 27.11.14
 * Time: 21:00
 */

namespace voskobovich\behaviors;

use Yii;
use yii\db\ActiveRecord;
use yii\base\ErrorException;

/**
 * Class ManyToManyBehavior
 * @package voskobovich\mtm
 *
 * This behavior makes it easy to maintain
 * relations many-to-many in ActiveRecord model.
 *
 * Usage:
 * 1. Add new validation rule for new attributes
 * 2. Add config behavior in your model and set array relations
 *
 * These attributes are used in the ActiveForm.
 * They are created automatically.
 * $this->users_list;
 * $this->tasks_list;
 * Example:
 * <?= $form->field($model, 'users_list')
 *      ->dropDownList($users, ['multiple' => true]) ?>
 *
 * public function rules()
 * {
 *     return [
 *         [['users_list', 'tasks_list'], 'safe']
 *     ];
 * }
 *
 * public function behaviors()
 * {
 *     return [
 *         [
 *             'class' => \voskobovich\behaviors\ManyToManyBehavior::className(),
 *             'relations' => [
 *                 'users_list' => 'users',
 *                 'tasks_list' => [
 *                     'tasks',
 *                     'set' => function($tasksList) {
 *                         return JSON::decode($tasksList);
 *                     },
 *                     'get' => function($value) {
 *                         return JSON::encode($value);
 *                     }
 *                 ]
 *             ],
 *         ],
 *     ];
 * }
 *
 * public function getUsers()
 * {
 *     return $this->hasMany(User::className(), ['id' => 'user_id'])
 *         ->viaTable('{{%object_has_user}}', ['object_id' => 'id']);
 * }
 *
 * public function getTasks()
 * {
 *     return $this->hasMany(Task::className(), ['id' => 'user_id'])
 *         ->viaTable('{{%object_has_task}}', ['object_id' => 'id']);
 * }
 */

class ManyToManyBehavior extends \yii\base\Behavior
{
    /**
     * Relations list
     * @var array
     */
    public $relations = array();

    /**
     * Relations value
     * @var array
     */
    private $_values = array();

    /**
     * Events list
     * @return array
     */
    public function events()
    {
        return [
            ActiveRecord::EVENT_AFTER_INSERT => 'saveRelations',
            ActiveRecord::EVENT_AFTER_UPDATE => 'saveRelations',
        ];
    }

    /**
     * Save relations value in data base
     * @param $event
     * @throws ErrorException
     * @throws \yii\db\Exception
     */
    public function saveRelations($event)
    {
<<<<<<< HEAD
        $primaryModel = $event->sender;

        if (is_array($primaryModelPk = $primaryModel->getPrimaryKey())) {
=======
        /**
         * @var $model \yii\db\ActiveRecord
         */
        $model = $event->sender;
        if (is_array($modelPk = $model->getPrimaryKey())) {
>>>>>>> 5c0a2de6
            throw new ErrorException("This behavior not supported composite primary key");
        }

        foreach ($this->relations as $attributeName => $params) {

<<<<<<< HEAD
            if (!$primaryModel->isAttributeSafe($attributeName)) {
=======
            if (!$model->isAttributeSafe($attributeName)) {
>>>>>>> 5c0a2de6
                continue;
            }

            $relationName = $this->getRelationName($attributeName);
            $relation = $primaryModel->getRelation($relationName);

            $newValue = $this->getNewValue($attributeName);

            if (!empty($params['get'])) {
                $bindingKeys = $this->callUserFunction($params['get'], $newValue);
            } else {
<<<<<<< HEAD
                $bindingKeys = $newValue;
=======
                $relationKeys = $newValue;
>>>>>>> 5c0a2de6
            }

            // Save relations data
            $connection = $model::getDb();

            $transaction = $connection->beginTransaction();
            try {
                $connection = Yii::$app->db;

                // Many To Many
                if (!empty($relation->via)) {

                    list($junctionTable) = array_values($relation->via->from);
                    list($junctionColumn) = array_keys($relation->via->link);
                    list($relatedColumn) = array_values($relation->link);

                    // Remove relations
                    $connection->createCommand()
                        ->delete($junctionTable, "{$junctionColumn} = :id", [':id' => $primaryModelPk])
                        ->execute();

                    // Write new relations
                    if (!empty($bindingKeys)) {
                        $junctionRows = array();
                        foreach ($bindingKeys as $relatedPk) {
                            array_push($junctionRows, [$primaryModelPk, $relatedPk]);
                        }

                        $connection->createCommand()
                            ->batchInsert($junctionTable, [$junctionColumn, $relatedColumn], $junctionRows)
                            ->execute();
                    }
                }

                // Has Many or Has One
                elseif (!empty($relation->link)) {

                    $foreignModel = new $relation->modelClass();

                    list($bindingColumn) = array_keys($relation->link);
                    list($relatedColumn) = array_values($relation->link);

                    $p1 = $primaryModel->isPrimaryKey(array_values($relation->link));
                    $p2 = $foreignModel->isPrimaryKey(array_keys($relation->link));

                    // ???
                    if ($p1 && $p2) {
                        // https://github.com/yiisoft/yii2/blob/master/framework/db/BaseActiveRecord.php#L1196
                    }

                    // Has Many
                    elseif ($p1) {
                        $relatedTableName = $foreignModel::className();

                        // Unlink current relations
                        $connection->createCommand()
                            ->update($relatedTableName, [$bindingColumn => 0], [$bindingColumn => $primaryModelPk])
                            ->execute();

                        // Link new items
                        if (!empty($bindingKeys)) {
                            $connection->createCommand()
                                ->update($relatedTableName, [$bindingColumn => $primaryModelPk], ['in', $relatedColumn, $bindingKeys])
                                ->execute();
                        }
                    }

                    // Has One
                    elseif ($p2) {
                        $relatedTableName = $primaryModel::className();

                        // Unlink current relations
                        $connection->createCommand()
                            ->update($relatedTableName, [$relatedColumn => 0], [$bindingColumn => $primaryModelPk])
                            ->execute();

                        // Link new items
                        if (!empty($bindingKeys)) {
                            $connection->createCommand()
                                ->update($relatedTableName, [$relatedColumn => $bindingKeys[0]], [$bindingColumn => $primaryModelPk])
                                ->execute();
                        }
                    }
                }

                $transaction->commit();

            } catch (\yii\db\Exception $ex) {
                $transaction->rollback();
            }
        }
    }

    /**
     * Call user function
     * @param $function
     * @param $value
     * @return mixed
     * @throws ErrorException
     */
    private function callUserFunction($function, $value)
    {
        if (!is_array($function) && !$function instanceof \Closure) {
            throw new ErrorException("This value is not a function");
        }

        return call_user_func($function, $value);
    }

    /**
     * Get relation new value
     * @param $name
     * @return null
     */
    private function getNewValue($name)
    {
        if ($this->hasNewValue($name)) {
            return $this->_values[$name];
        }

        return array();
<<<<<<< HEAD
    }

    /**
     * Check has new value
     * @param $name
     * @return null
     */
    private function hasNewValue($name)
    {
        return isset($this->_values[$name]);
=======
>>>>>>> 5c0a2de6
    }

    /**
     * Get params relation
     * @param $attributeName
     * @return mixed
     * @throws ErrorException
     */
    private function getRelationParams($attributeName)
    {
        if (empty($this->relations[$attributeName])) {
            throw new ErrorException("Item \"{$attributeName}\" must be configured");
        }

        return $this->relations[$attributeName];
    }

    /**
     * Get source attribute name
     * @param $attributeName
     * @return null
     */
    private function getRelationName($attributeName)
    {
        $params = $this->getRelationParams($attributeName);

        if (is_string($params)) {
            return $params;
        } elseif (is_array($params) && !empty($params[0])) {
            return $params[0];
        }

        return NULL;
    }

    /**
     * Returns a value indicating whether a property can be read.
     *
     * @param string $name the property name
     * @param boolean $checkVars whether to treat member variables as properties
     * @return boolean whether the property can be read
     * @see canSetProperty()
     */
    public function canGetProperty($name, $checkVars = true)
    {
        return array_key_exists($name, $this->relations) ?
            true : parent::canGetProperty($name, $checkVars);
    }

    /**
     * Returns a value indicating whether a property can be set.
     *
     * @param string $name the property name
     * @param boolean $checkVars whether to treat member variables as properties
     * @param boolean $checkBehaviors whether to treat behaviors' properties as properties of this component
     * @return boolean whether the property can be written
     * @see canGetProperty()
     */
    public function canSetProperty($name, $checkVars = true, $checkBehaviors = true)
    {
        return array_key_exists($name, $this->relations) ?
            true : parent::canSetProperty($name, $checkVars, $checkBehaviors);
    }

    /**
     * Returns the value of an object property.
     *
     * @param string $name the property name
     * @return mixed the property value
     * @see __set()
     */
    public function __get($name)
    {
        $relationName = $this->getRelationName($name);
        $relationParams = $this->getRelationParams($name);

        $value = $this->hasNewValue($name) ?
            $this->getNewValue($name) : $this->owner->getRelation($relationName)->all();

        if (!empty($relationParams['set'])) {
            return $this->callUserFunction($relationParams['set'], $value);
        }

        return $value;
    }

    /**
     * Sets the value of a component property.
     *
     * @param string $name the property name or the event name
     * @param mixed $value the property value
     * @see __get()
     */
    public function __set($name, $value)
    {
        $this->_values[$name] = $value;
    }
}<|MERGE_RESOLUTION|>--- conflicted
+++ resolved
@@ -106,27 +106,18 @@
      */
     public function saveRelations($event)
     {
-<<<<<<< HEAD
-        $primaryModel = $event->sender;
-
-        if (is_array($primaryModelPk = $primaryModel->getPrimaryKey())) {
-=======
         /**
          * @var $model \yii\db\ActiveRecord
          */
-        $model = $event->sender;
-        if (is_array($modelPk = $model->getPrimaryKey())) {
->>>>>>> 5c0a2de6
+        $primaryModel = $event->sender;
+
+        if (is_array($primaryModelPk = $primaryModel->getPrimaryKey())) {
             throw new ErrorException("This behavior not supported composite primary key");
         }
 
         foreach ($this->relations as $attributeName => $params) {
 
-<<<<<<< HEAD
             if (!$primaryModel->isAttributeSafe($attributeName)) {
-=======
-            if (!$model->isAttributeSafe($attributeName)) {
->>>>>>> 5c0a2de6
                 continue;
             }
 
@@ -138,11 +129,7 @@
             if (!empty($params['get'])) {
                 $bindingKeys = $this->callUserFunction($params['get'], $newValue);
             } else {
-<<<<<<< HEAD
                 $bindingKeys = $newValue;
-=======
-                $relationKeys = $newValue;
->>>>>>> 5c0a2de6
             }
 
             // Save relations data
@@ -264,7 +251,6 @@
         }
 
         return array();
-<<<<<<< HEAD
     }
 
     /**
@@ -275,8 +261,6 @@
     private function hasNewValue($name)
     {
         return isset($this->_values[$name]);
-=======
->>>>>>> 5c0a2de6
     }
 
     /**
